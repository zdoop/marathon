--- conflicted
+++ resolved
@@ -125,14 +125,11 @@
     print(available_resources())
 
     client = marathon.create_client()
-<<<<<<< HEAD
 
     batch_size_for = exponential_decay(start=500, decay=0.3)
-    total
     for step in itertools.count(start=0):
         batch_size = batch_size_for(step)
-        total += batch_size
-        shakedown.echo("Add {} apps totaling {}".format(batch_size, total))
+        shakedown.echo("Add {} apps".format(batch_size))
 
         group_id = "/batch-{0:0>3}".format(step)
         app_ids = ("app-{0:0>4}".format(i) for i in range(batch_size))
@@ -188,8 +185,6 @@
     print(available_resources())
 
     client = marathon.create_client()
-    #client.remove_group('/')
-    # return
 
     batch_size_for = exponential_decay(start=5, decay=0.1)
     depth = 0
@@ -209,24 +204,3 @@
 
         shakedown.echo("done.")
 
-=======
-
-    batch_size_for = exponential_decay(start=500, decay=0.3)
-    for step in itertools.count(start=0):
-        batch_size = batch_size_for(step)
-        shakedown.echo("Add {} apps".format(batch_size))
-
-        group_id = "/batch-{0:0>3}".format(step)
-        app_ids = ("app-{0:0>4}".format(i) for i in range(batch_size))
-        app_definitions = [app_def(app_id) for app_id in app_ids]
-        next_batch = {
-            "apps": app_definitions,
-            "dependencies": [],
-            "id": group_id
-        }
-
-        client.create_group(next_batch)
-        shakedown.deployment_wait(timeout=timedelta(minutes=15).total_seconds())
-
-        shakedown.echo("done.")
->>>>>>> f02e84ed
